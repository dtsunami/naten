import asyncio
import json
import time
from typing import Dict, Any, List, Optional, Union, Literal
import httpx
from pathlib import Path
from agno.tools import Toolkit
from pydantic import BaseModel, Field, ConfigDict
from .models import (
    AgentConfig, CodeSession, CommandExecution, CommandStatus,
    LLMCall, LLMCallStatus, ToolCall, ToolCallStatus, UserResponse, da_mongo
)
import subprocess
import os

import logging
logger = logging.getLogger(__name__)

#====================================================================================================
# Utilities
#====================================================================================================


def get_workspace_root() -> str:
    """Get workspace root from environment variable or current directory."""
    return os.getenv('DA_CODE_WORKSPACE_ROOT', os.getcwd())


def within_workspace(path: str) -> bool:
    """Ensure the given path is within the allowed workspace."""
    workspace_root = os.path.abspath(get_workspace_root())
    abs_path = os.path.abspath(path)
    return abs_path == workspace_root or abs_path.startswith(workspace_root + os.sep)


def safe_path(path: str) -> str:
    """Resolve and validate a path inside the workspace."""
    workspace_root = os.path.abspath(get_workspace_root())

    # Handle absolute paths on Windows and Unix
    if os.path.isabs(path):
        abs_path = os.path.abspath(path)
    else:
        # Relative paths are resolved from workspace root
        abs_path = os.path.abspath(os.path.join(workspace_root, path))

    if not within_workspace(abs_path):
        raise ValueError(f"Path {abs_path} is outside workspace {workspace_root}")
    return abs_path


def get_file_emoji(filename: str) -> str:
    """Get emoji for file type"""
    name_lower = filename.lower()
    if name_lower.endswith(('.py', '.pyw')):
        return "🐍"
    elif name_lower.endswith(('.js', '.jsx', '.ts', '.tsx')):
        return "🟨"
    elif name_lower.endswith(('.md', '.markdown')):
        return "📖"
    elif name_lower.endswith(('.json', '.yaml', '.yml', '.toml')):
        return "⚙️"
    elif name_lower.endswith(('.env', '.gitignore', '.dockerignore')):
        return "🔧"
    elif name_lower.endswith(('.txt', '.log')):
        return "📝"
    elif name_lower.endswith(('.sh', '.bash', '.zsh')):
        return "🔸"
    elif name_lower.endswith(('.html', '.htm', '.css')):
        return "🌐"
    elif name_lower.endswith(('.sql', '.db', '.sqlite')):
        return "🗄️"
    elif name_lower.endswith(('.jpg', '.jpeg', '.png', '.gif', '.svg')):
        return "🖼️"
    else:
        return "📄"


#====================================================================================================
# TODO Tool
#====================================================================================================


class TodoTool(Toolkit):
    """Todo.md file management tool."""

    def __init__(self, working_directory: str = None, **kwargs):
        """Initialize todo tool."""
        self.working_dir = working_directory or os.getcwd()
        self.todo_file = Path(self.working_dir) / "todo.md"

        super().__init__(
            name="todo_tool",
            tools=[
                self.read_todo,
                self.check_exists,
                self.create_todo,
                self.update_todo,
            ],
            **kwargs
        )

    def read_todo(self) -> str:
        """Read current contents of todo.md file.

        Returns:
            Contents of todo.md file or status message
        """
        try:
            if not self.todo_file.exists():
                return "No todo.md file exists in the current directory."

            content = self.todo_file.read_text(encoding='utf-8')
            if not content.strip():
                return "todo.md file exists but is empty."

            return content.strip()

        except Exception as e:
            return f"Error reading todo file: {str(e)}"

    def check_exists(self) -> str:
        """Check if todo.md file exists.

        Returns:
            Status message indicating if file exists and its size
        """
        try:
            exists = self.todo_file.exists()
            if exists:
                size = self.todo_file.stat().st_size
                return f"✅ todo.md exists ({size} bytes)"
            else:
                return "� todo.md does not exist"

        except Exception as e:
            return f"Error checking file existence: {str(e)}"

    def create_todo(self, content: str) -> str:
        """Create or completely replace todo.md file with provided content.

        Args:
            content: Content to write to todo.md file

        Returns:
            Success message
        """
        try:
            # Ensure content follows proper markdown format
            if not content.strip().startswith('# '):
                content = f"# TODO\n\n{content.strip()}"

            self.todo_file.write_text(content.strip() + '\n', encoding='utf-8')
            return f"✅ Created/updated todo.md file"

        except Exception as e:
            return f"Error creating todo file: {str(e)}"

    def update_todo(self, content: str) -> str:
        """Update todo.md file by replacing its contents.

        Args:
            content: New content for the todo.md file

        Returns:
            Success message
        """
        return self.create_todo(content)


#====================================================================================================
# Command Tool
#====================================================================================================


class CommandTool(Toolkit):
    """Command execution tool."""

    def __init__(self, **kwargs):
        super().__init__(
            name="command_tool",
            tools=[self.execute_command],
<<<<<<< HEAD
            requires_confirmation_tools=["execute_command"],
=======
            requires_confirmation_tools=['execute_command'],
>>>>>>> b60f4274
            **kwargs
        )

    def execute_command(self, command: str, working_directory: str = None, explanation: str = None) -> str:
        """Execute shell/bash commands with user confirmation.

        Args:
            command: The shell command to execute
            working_directory: Directory to run in (optional)
            explanation: What the command does (optional)

        Returns:
            Command execution result with stdout/stderr
        """
        logger.warning(f"🔧 SHELL_COMMAND TOOL CALLED with command: {command}")

        try:
            working_dir = working_directory or os.getcwd()

            logger.warning(f"🔧 EXECUTING COMMAND: {command} in {working_dir}")
            start_time = time.time()
            result = subprocess.run(
                command,
                shell=True,
                cwd=working_dir,
                capture_output=True,
                text=True,
                timeout=300
            )

            logger.warning(f"🔧 COMMAND RESULT: returncode={result.returncode}, stdout_len={len(result.stdout) if result.stdout else 0}")

            exec_time = time.time() - start_time

            if result.returncode == 0:
                output = f"✅ Command executed successfully ({exec_time:.2f}s)\n"
                if result.stdout:
                    stdout = result.stdout.strip()
                    output += f"Output:\n{stdout[:2000]}" + ("...\n(truncated)" if len(stdout) > 2000 else "")
                else:
                    output += "No output"
                return output
            else:
                output = f"� Command failed (exit code: {result.returncode})\n"
                if result.stderr:
                    stderr = result.stderr.strip()
                    output += f"Error:\n{stderr[:1000]}" + ("...\n(truncated)" if len(stderr) > 1000 else "")
                return output

        except subprocess.TimeoutExpired:
            return "� Command timed out after 5 minutes"
        except Exception as e:
            return f"� Command execution failed: {str(e)}"


#====================================================================================================
# Web Search Tool
#====================================================================================================


class WebSearchTool(Toolkit):
    """Web search toolkit using DuckDuckGo."""

    def __init__(self, **kwargs):
        super().__init__(
            name="web_search",
            tools=[self.search],
            requires_confirmation_tools=["search"],
            **kwargs
        )

    def search(self, query: str, num_results: int = 5) -> str:
        """Search web using DuckDuckGo.

        Args:
            query: Search terms
            num_results: Number of results to return (default: 5)

        Returns:
            Search results with instant answers, related topics, and source links
        """
        try:
            import urllib.parse

            result = f"� Search results for: {query}\n\n"

            try:
                # Primary: DuckDuckGo instant answers
                encoded_query = urllib.parse.quote(query)
                url = f"https://api.duckduckgo.com/?q={encoded_query}&format=json&no_redirect=1&no_html=1"

                with httpx.Client(timeout=10) as client:
                    response = client.get(url)

                if response.status_code == 200:
                    data = response.json()

                    # Add instant answer if available
                    if data.get("AbstractText"):
                        result += f"📖 Summary: {data['AbstractText']}\n"
                        if data.get("AbstractURL"):
                            result += f"   Source: {data['AbstractURL']}\n\n"

                    # Add related topics
                    if data.get("RelatedTopics"):
                        result += "🔗 Related topics:\n"
                        for i, topic in enumerate(data["RelatedTopics"][:num_results]):
                            if isinstance(topic, dict) and topic.get("Text"):
                                result += f"{i+1}. {topic['Text'][:200]}...\n"
                                if topic.get("FirstURL"):
                                    result += f"   Source: {topic['FirstURL']}\n"
                        result += "\n"

                    # Add definition if available
                    if data.get("Definition"):
                        result += f"📚 Definition: {data['Definition']}\n"
                        if data.get("DefinitionURL"):
                            result += f"   Source: {data['DefinitionURL']}\n\n"

                    # Add answer if available
                    if data.get("Answer"):
                        result += f"💡 Answer: {data['Answer']}\n"
                        if data.get("AnswerType"):
                            result += f"   Type: {data['AnswerType']}\n\n"

                    # Check if we got meaningful results
                    if len(result) > 100:  # More than just the header
                        return result
                    else:
                        # Fallback: provide helpful search suggestion
                        return f"� Search: {query}\n\nNo instant results available. This query might work better with:\n• More specific terms\n• Different keywords\n• Academic or technical search engines\n\nNote: This tool provides instant answers and definitions. For general web results, consider using a browser."

                else:
                    return f"� Search: {query}\n\n� Search service unavailable (status {response.status_code})"

            except Exception as e:
                return f"� Search: {query}\n\n� Search error: {str(e)}\n\nNote: This tool provides instant answers and definitions from DuckDuckGo's API."

        except Exception as e:
            return f"Web search error: {str(e)}"


#====================================================================================================
# File Tool
#====================================================================================================

class FileTool(Toolkit):
    """File operations tool with separate methods for each operation."""

    def __init__(self, **kwargs):
        super().__init__(
            name="file_tool",
            tools=[
                self.list_directory,
                self.read_file,
                self.write_file,
                self.create_file,
                self.delete_file,
                self.search_files,
                self.replace_text,
                self.copy_file,
                self.move_file,
            ],
            **kwargs
        )

    def list_directory(self, path: str = ".", max_depth: int = 1, show_hidden: bool = False) -> str:
        """List directory contents with emoji file types.

        Args:
            path: Directory path to list (default: current directory)
            max_depth: Maximum recursion depth for subdirectories (default: 1)
            show_hidden: Include hidden files (default: False)

        Returns:
            JSON string with directory listing including file types, sizes, and emojis
        """
        try:
            path = safe_path(path)
        except Exception as e:
            return json.dumps({"error": f"Invalid path: {str(e)}"})

        def list_dir_recursive(dir_path, current_depth=0):
            """Recursively list directory contents"""
            items = []
            if current_depth >= max_depth:
                return items

            try:
                for item in sorted(Path(dir_path).iterdir()):
                    # Skip hidden files unless requested
                    if not show_hidden and item.name.startswith('.') and item.name not in {'.env', '.gitignore'}:
                        continue

                    # Skip common ignored directories
                    if item.name in {'.git', '__pycache__', '.vscode', 'node_modules'}:
                        continue

                    rel_path = os.path.relpath(item, path)
                    if item.is_dir():
                        items.append({
                            "name": rel_path + "/",
                            "type": "directory",
                            "emoji": "�",
                            "size": None
                        })
                        # Recursively list subdirectories if depth allows
                        if current_depth + 1 < max_depth:
                            subitems = list_dir_recursive(item, current_depth + 1)
                            items.extend(subitems)
                    else:
                        size = item.stat().st_size
                        if size < 1024:
                            size_str = f"{size}B"
                        elif size < 1024*1024:
                            size_str = f"{size//1024}KB"
                        else:
                            size_str = f"{size//(1024*1024)}MB"

                        items.append({
                            "name": rel_path,
                            "type": "file",
                            "emoji": get_file_emoji(item.name),
                            "size": size_str
                        })
            except (OSError, PermissionError) as e:
                return [{"error": f"Cannot access {dir_path}: {str(e)}"}]

            return items

        if not os.path.exists(path):
            return json.dumps({"error": f"Path does not exist: {path}"})

        if not os.path.isdir(path):
            return json.dumps({"error": f"Path is not a directory: {path}"})

        results = list_dir_recursive(path)
        return json.dumps({
            "path": path,
            "items": results,
            "total_items": len(results)
        })

    def read_file(self, path: str, start_line: int = 1, end_line: Optional[int] = None) -> str:
        """Read file contents.

        Args:
            path: File path to read
            start_line: Starting line number (default: 1)
            end_line: Ending line number, reads to end if not specified

        Returns:
            File contents as string
        """
        path = safe_path(path)
        with open(path, "r", encoding='utf-8', errors="ignore") as f:
            lines = f.readlines()
        return "".join(lines[start_line-1:end_line]) if end_line else "".join(lines[start_line-1:])

    def write_file(self, path: str, content: str) -> str:
        """Write or overwrite a file with content.

        Args:
            path: File path to write
            content: Content to write to the file

        Returns:
            Success message with file path and size
        """
        path = safe_path(path)

        # Create parent directories if they don't exist
        parent_dir = os.path.dirname(path)
        if parent_dir and not os.path.exists(parent_dir):
            os.makedirs(parent_dir, exist_ok=True)

        # Write the file
        try:
            with open(path, "w", encoding="utf-8") as f:
                f.write(content)
        except Exception as e:
            return json.dumps({"error": f"Failed to write file: {str(e)}"})

        file_exists_msg = "Updated" if os.path.exists(path) else "Created"
        return f"{file_exists_msg} file: {path} ({len(content)} bytes)"

    def create_file(self, path: str, content: str = "") -> str:
        """Create a new file (fails if file already exists).

        Args:
            path: File path to create
            content: Initial content for the file (default: empty string)

        Returns:
            Success message or error if file exists
        """
        path = safe_path(path)

        # Check if file already exists
        if os.path.exists(path):
            return json.dumps({"error": f"File already exists: {path}. Use write_file to overwrite."})

        # Create parent directories if they don't exist
        parent_dir = os.path.dirname(path)
        if parent_dir and not os.path.exists(parent_dir):
            os.makedirs(parent_dir, exist_ok=True)

        # Create the file
        try:
            with open(path, "w", encoding="utf-8") as f:
                f.write(content)
        except Exception as e:
            return json.dumps({"error": f"Failed to write file: {str(e)}"})

        return f"Created file: {path} ({len(content)} bytes)"

    def delete_file(self, path: str) -> str:
        """Delete a file.

        Args:
            path: File path to delete

        Returns:
            Success message or error
        """
        path = safe_path(path)

        if not os.path.exists(path):
            return json.dumps({"error": f"File does not exist: {path}"})

        if os.path.isdir(path):
            return json.dumps({"error": f"Cannot delete directory: {path}. This operation only deletes files."})

        try:
            os.remove(path)
            return f"Deleted file: {path}"
        except Exception as e:
            return json.dumps({"error": f"Failed to delete file: {str(e)}"})

    def search_files(self, pattern: str = "**/*", content: Optional[str] = None, max_results: int = 50) -> str:
        """Search for files by pattern and/or content.

        Args:
            pattern: Glob pattern for file matching (default: all files)
            content: Text content to search for in files (optional)
            max_results: Maximum number of results to return (default: 50)

        Returns:
            JSON string with search results including file paths, line numbers, and matches
        """
        import glob
        results = []

        # Build a glob rooted at the workspace to avoid expanding outside the project root
        root = get_workspace_root()
        search_pattern = os.path.join(root, pattern)
        for file_path in glob.glob(search_pattern, recursive=True):
            if os.path.isfile(file_path):
                if content:
                    try:
                        with open(file_path, "r", errors="ignore") as f:
                            for i, line in enumerate(f, start=1):
                                if content in line:
                                    results.append({"file": file_path, "line": i, "text": line.strip()})
                                    if len(results) >= max_results:
                                        return json.dumps(results)
                    except Exception as e:
                        results.append({"file": file_path, "error": str(e)})
                else:
                    results.append({"file": file_path, "size": os.path.getsize(file_path)})
                    if len(results) >= max_results:
                        return json.dumps(results)
        return json.dumps(results)

    def replace_text(self, path: str, search_text: str, replace_text: str,
                     use_regex: bool = False, case_sensitive: bool = True) -> str:
        """Replace text in a file.

        Args:
            path: File path to modify
            search_text: Text to search for
            replace_text: Text to replace with
            use_regex: Use regular expression for search (default: False)
            case_sensitive: Case-sensitive search (default: True)

        Returns:
            Success message with number of replacements
        """
        import re
        path = safe_path(path)

        with open(path, "r", encoding='utf-8', errors="ignore") as f:
            content = f.read()

        if use_regex:
            flags = 0 if case_sensitive else re.IGNORECASE
            new_content, count = re.subn(search_text, replace_text, content, flags=flags)
        else:
            if not case_sensitive:
                pattern = re.compile(re.escape(search_text), re.IGNORECASE)
                new_content, count = pattern.subn(replace_text, content)
            else:
                new_content = content.replace(search_text, replace_text)
                count = content.count(search_text)

<<<<<<< HEAD
        with open(path, "w", encoding='utf-8') as f:
            f.write(new_content)
=======
        # safeguard: only overwrite if something was actually replaced
        if count > 0:
            with open(path, "w", encoding="utf-8") as f:
                f.write(new_content)
            return f"Replaced {count} occurrence(s) in {path}"
        else:
            return f"No matches found — {path} left unchanged"
>>>>>>> b60f4274


    def copy_file(self, source_path: str, destination_path: str) -> str:
        """Copy a file to a new location.

        Args:
            source_path: Source file path
            destination_path: Destination file path

        Returns:
            Success message with source and destination paths
        """
        import shutil
        try:
            src = safe_path(source_path)
            dst = safe_path(destination_path)
            shutil.copy2(src, dst)
            return f"Copied {src} to {dst}"
        except Exception as e:
            return json.dumps({"error": f"Failed to copy file: {str(e)}"})

    def move_file(self, source_path: str, destination_path: str) -> str:
        """Move or rename a file.

        Args:
            source_path: Source file path
            destination_path: Destination file path

        Returns:
            Success message with source and destination paths
        """
        import shutil
        try:
            src = safe_path(source_path)
            dst = safe_path(destination_path)
            shutil.move(src, dst)
            return f"Moved {src} to {dst}"
        except Exception as e:
            return json.dumps({"error": f"Failed to move file: {str(e)}"})


#====================================================================================================
# Time Toolkit
#====================================================================================================

class TimeTool(Toolkit):
    """Time operations toolkit."""

    def __init__(self, **kwargs):
        super().__init__(
            name="time_toolkit",
            tools=[
                self.current_time,
            ],
            **kwargs
        )

    def current_time(self, format: str = "iso") -> str:
        """Get current time in various formats.

        Args:
            format: Time format - iso, human, timestamp, date, time, or custom strftime

        Returns:
            Formatted current time
        """
        from datetime import datetime, timezone

        now = datetime.now(timezone.utc)

        if format == "iso":
            return now.isoformat()
        elif format == "human":
            return now.strftime("%B %d, %Y %I:%M %p UTC")
        elif format == "timestamp":
            return str(int(now.timestamp()))
        elif format == "date":
            return now.strftime("%Y-%m-%d")
        elif format == "time":
            return now.strftime("%H:%M:%S")
        else:
            # Custom strftime format
            try:
                return now.strftime(format)
            except:
                return f"Invalid time format: {format}"


#====================================================================================================
# Python Toolkit
#====================================================================================================

class PythonTool(Toolkit):
    """Python code execution toolkit."""

    def __init__(self, **kwargs):
        super().__init__(
            name="python_toolkit",
            tools=[
                self.execute_code,
            ],
            **kwargs
        )

    def execute_code(self, code: str, timeout: int = 30) -> str:
        """Execute Python code safely with timeout.

        Args:
            code: Python code to execute
            timeout: Timeout in seconds (default: 30, max: 300)

        Returns:
            Execution result with stdout/stderr or error message
        """
        import sys
        import io
        import threading

        # Capture output
        old_stdout = sys.stdout
        old_stderr = sys.stderr
        stdout_capture = io.StringIO()
        stderr_capture = io.StringIO()

        # Use threading for timeout (cross-platform)
        execution_complete = threading.Event()
        execution_error = None
        stdout_result = ""
        stderr_result = ""

        def execute_with_timeout():
            nonlocal execution_error, stdout_result, stderr_result
            try:
                # Redirect output
                sys.stdout = stdout_capture
                sys.stderr = stderr_capture

                # Execute code
                exec(code)

                # Get results
                stdout_result = stdout_capture.getvalue()
                stderr_result = stderr_capture.getvalue()

            except Exception as e:
                execution_error = e
            finally:
                execution_complete.set()

        try:
            # Start execution in thread
            exec_thread = threading.Thread(target=execute_with_timeout)
            exec_thread.daemon = True
            exec_thread.start()

            # Wait for completion or timeout
            if execution_complete.wait(timeout):
                if execution_error:
                    raise execution_error

                result = "✅ Python code executed successfully\n"
                if stdout_result:
                    result += f"Output:\n{stdout_result}"
                if stderr_result:
                    result += f"Errors:\n{stderr_result}"
                if not stdout_result and not stderr_result:
                    result += "No output"

                return result
            else:
                return f"� Code execution timed out after {timeout} seconds"

        except Exception as e:
            return f"� Python execution error: {str(e)}"
        finally:
            # Restore output
            sys.stdout = old_stdout
            sys.stderr = old_stderr


#====================================================================================================
# Git Toolkit
#====================================================================================================

class GitTool(Toolkit):
    """Git operations toolkit."""

    def __init__(self, **kwargs):
        super().__init__(
            name="git_toolkit",
            tools=[
                self.status,
                self.diff,
                self.log,
                self.branch,
                self.commit,
            ],
            **kwargs
        )

    def status(self) -> str:
        """Show git status.

        Returns:
            Git status output or clean working directory message
        """
        try:
            result = subprocess.run(
                ["git", "status", "--porcelain"],
                capture_output=True,
                text=True,
                timeout=30
            )
        except Exception as e:
            return f"� Git status failed: {str(e)}"
        if result.returncode == 0:
            if result.stdout:
                return f"📋 Git Status:\n{result.stdout}"
            else:
                return "✅ Working directory clean"
        else:
            return f"� Git status failed: {result.stderr}"

    def diff(self, files: Optional[List[str]] = None) -> str:
        """Show git diff.

        Args:
            files: Specific files to diff (optional)

        Returns:
            Git diff output
        """
        cmd = ["git", "diff"]
        if files:
            cmd.extend(files)

        try:
            result = subprocess.run(cmd, capture_output=True, text=True, timeout=30)
        except Exception as e:
            return f"� Git diff failed: {str(e)}"

        if result.returncode == 0:
            if result.stdout:
                output = result.stdout
                return f"� Git Diff:\n{output[:2000]}" + ("...\n(truncated)" if len(output) > 2000 else "")
            else:
                return "No changes to show"
        else:
            return f"� Git diff failed: {result.stderr}"

    def log(self, limit: int = 10) -> str:
        """Show git log.

        Args:
            limit: Number of log entries to show (default: 10)

        Returns:
            Git log output
        """
        try:
            result = subprocess.run(
                ["git", "log", f"--max-count={limit}", "--oneline"],
                capture_output=True,
                text=True,
                timeout=30
            )
        except Exception as e:
            return f"� Git log failed: {str(e)}"

        if result.returncode == 0:
            return f"📜 Recent Commits:\n{result.stdout}"
        else:
            return f"� Git log failed: {result.stderr}"

    def branch(self, branch_name: str = None) -> str:
        """Show current branch or create new branch.

        Args:
            branch_name: Branch name to create (optional)

        Returns:
            Current branch name or branch creation result
        """
        try:
            if branch_name:
                result = subprocess.run(
                    ["git", "checkout", "-b", branch_name],
                    capture_output=True,
                    text=True,
                    timeout=30
                )
                if result.returncode == 0:
                    return f"✅ Created and switched to branch: {branch_name}"
                else:
                    return f"� Branch creation failed: {result.stderr}"
            else:
                result = subprocess.run(
                    ["git", "branch", "--show-current"],
                    capture_output=True,
                    text=True,
                    timeout=30
                )
                if result.returncode == 0:
                    return f"🌿 Current branch: {result.stdout.strip()}"
                else:
                    return f"� Branch check failed: {result.stderr}"
        except Exception as e:
            return f"� Branch operation failed: {str(e)}"

    def commit(self, message: str, **kwargs) -> str:
        """Commit changes.

        Args:
            message: Commit message
            **kwargs: Additional arguments (ignored for compatibility)

        Returns:
            Commit result
        """
        try:
            result = subprocess.run(
                ["git", "commit", "-m", message],
                capture_output=True,
                text=True,
                timeout=30
            )
        except Exception as e:
            return f"� Commit failed: {str(e)}"

        if result.returncode == 0:
            return f"✅ Commit successful: {message}"
        else:
            return f"� Commit failed: {result.stderr}"


#====================================================================================================
# HTTP Toolkit
#====================================================================================================

class HttpTool(Toolkit):
    """HTTP fetch toolkit."""

    def __init__(self, **kwargs):
        super().__init__(
            name="http_toolkit",
            tools=[
                self.fetch,
            ],
            **kwargs
        )

    def fetch(self, url: str, method: str = "GET", timeout: int = 10) -> str:
        """Fetch content from HTTP/HTTPS URLs.

        Args:
            url: URL to fetch
            method: HTTP method - GET or HEAD (default: GET)
            timeout: Request timeout in seconds (default: 10)

        Returns:
            HTTP response with status, headers, and content
        """
        # Validate URL
        if not (url.startswith("http://") or url.startswith("https://")):
            return "Error: URL must start with http:// or https://"

        # Set safe headers
        headers = {
            "User-Agent": "da_code/1.0 (AI Assistant)",
            "Accept": "text/html,application/json,text/plain,*/*"
        }

        try:
            with httpx.Client(timeout=timeout, follow_redirects=True) as client:
                if method.upper() == "GET":
                    response = client.get(url, headers=headers)
                elif method.upper() == "HEAD":
                    response = client.head(url, headers=headers)
                else:
                    return f"Error: Unsupported HTTP method: {method} (only GET, HEAD allowed)"

            result = f"� HTTP {method.upper()} {url}\n"
            result += f"Status: {response.status_code} {response.reason_phrase}\n\n"

            # Add key response headers
            if response.headers:
                result += "📋 Headers:\n"
                key_headers = ["content-type", "content-length", "server", "last-modified"]
                for header in key_headers:
                    if header in response.headers:
                        result += f"  {header}: {response.headers[header]}\n"
                result += "\n"

            # Add content (for GET only, not HEAD)
            if method.upper() == "GET" and response.content:
                content_type = response.headers.get("content-type", "").lower()

                if "json" in content_type:
                    try:
                        # Pretty print JSON
                        json_data = response.json()
                        formatted_json = json.dumps(json_data, indent=2)
                        result += f"📄 Content (JSON):\n{formatted_json[:1500]}"
                        if len(formatted_json) > 1500:
                            result += "...\n(truncated)"
                    except:
                        result += f"📄 Content:\n{response.text[:1500]}"
                        if len(response.text) > 1500:
                            result += "...\n(truncated)"
                else:
                    # Plain text or HTML
                    result += f"📄 Content:\n{response.text[:1500]}"
                    if len(response.text) > 1500:
                        result += "...\n(truncated)"

            return result

        except httpx.TimeoutException:
            return f"� HTTP request timed out after {timeout} seconds"
        except httpx.RequestError as e:
            return f"� HTTP request failed: {str(e)}"
        except Exception as e:
            return f"� HTTP fetch error: {str(e)}"
<|MERGE_RESOLUTION|>--- conflicted
+++ resolved
@@ -1,1027 +1,1020 @@
-import asyncio
-import json
-import time
-from typing import Dict, Any, List, Optional, Union, Literal
-import httpx
-from pathlib import Path
-from agno.tools import Toolkit
-from pydantic import BaseModel, Field, ConfigDict
-from .models import (
-    AgentConfig, CodeSession, CommandExecution, CommandStatus,
-    LLMCall, LLMCallStatus, ToolCall, ToolCallStatus, UserResponse, da_mongo
-)
-import subprocess
-import os
-
-import logging
-logger = logging.getLogger(__name__)
-
-#====================================================================================================
-# Utilities
-#====================================================================================================
-
-
-def get_workspace_root() -> str:
-    """Get workspace root from environment variable or current directory."""
-    return os.getenv('DA_CODE_WORKSPACE_ROOT', os.getcwd())
-
-
-def within_workspace(path: str) -> bool:
-    """Ensure the given path is within the allowed workspace."""
-    workspace_root = os.path.abspath(get_workspace_root())
-    abs_path = os.path.abspath(path)
-    return abs_path == workspace_root or abs_path.startswith(workspace_root + os.sep)
-
-
-def safe_path(path: str) -> str:
-    """Resolve and validate a path inside the workspace."""
-    workspace_root = os.path.abspath(get_workspace_root())
-
-    # Handle absolute paths on Windows and Unix
-    if os.path.isabs(path):
-        abs_path = os.path.abspath(path)
-    else:
-        # Relative paths are resolved from workspace root
-        abs_path = os.path.abspath(os.path.join(workspace_root, path))
-
-    if not within_workspace(abs_path):
-        raise ValueError(f"Path {abs_path} is outside workspace {workspace_root}")
-    return abs_path
-
-
-def get_file_emoji(filename: str) -> str:
-    """Get emoji for file type"""
-    name_lower = filename.lower()
-    if name_lower.endswith(('.py', '.pyw')):
-        return "🐍"
-    elif name_lower.endswith(('.js', '.jsx', '.ts', '.tsx')):
-        return "🟨"
-    elif name_lower.endswith(('.md', '.markdown')):
-        return "📖"
-    elif name_lower.endswith(('.json', '.yaml', '.yml', '.toml')):
-        return "⚙️"
-    elif name_lower.endswith(('.env', '.gitignore', '.dockerignore')):
-        return "🔧"
-    elif name_lower.endswith(('.txt', '.log')):
-        return "📝"
-    elif name_lower.endswith(('.sh', '.bash', '.zsh')):
-        return "🔸"
-    elif name_lower.endswith(('.html', '.htm', '.css')):
-        return "🌐"
-    elif name_lower.endswith(('.sql', '.db', '.sqlite')):
-        return "🗄️"
-    elif name_lower.endswith(('.jpg', '.jpeg', '.png', '.gif', '.svg')):
-        return "🖼️"
-    else:
-        return "📄"
-
-
-#====================================================================================================
-# TODO Tool
-#====================================================================================================
-
-
-class TodoTool(Toolkit):
-    """Todo.md file management tool."""
-
-    def __init__(self, working_directory: str = None, **kwargs):
-        """Initialize todo tool."""
-        self.working_dir = working_directory or os.getcwd()
-        self.todo_file = Path(self.working_dir) / "todo.md"
-
-        super().__init__(
-            name="todo_tool",
-            tools=[
-                self.read_todo,
-                self.check_exists,
-                self.create_todo,
-                self.update_todo,
-            ],
-            **kwargs
-        )
-
-    def read_todo(self) -> str:
-        """Read current contents of todo.md file.
-
-        Returns:
-            Contents of todo.md file or status message
-        """
-        try:
-            if not self.todo_file.exists():
-                return "No todo.md file exists in the current directory."
-
-            content = self.todo_file.read_text(encoding='utf-8')
-            if not content.strip():
-                return "todo.md file exists but is empty."
-
-            return content.strip()
-
-        except Exception as e:
-            return f"Error reading todo file: {str(e)}"
-
-    def check_exists(self) -> str:
-        """Check if todo.md file exists.
-
-        Returns:
-            Status message indicating if file exists and its size
-        """
-        try:
-            exists = self.todo_file.exists()
-            if exists:
-                size = self.todo_file.stat().st_size
-                return f"✅ todo.md exists ({size} bytes)"
-            else:
-                return "� todo.md does not exist"
-
-        except Exception as e:
-            return f"Error checking file existence: {str(e)}"
-
-    def create_todo(self, content: str) -> str:
-        """Create or completely replace todo.md file with provided content.
-
-        Args:
-            content: Content to write to todo.md file
-
-        Returns:
-            Success message
-        """
-        try:
-            # Ensure content follows proper markdown format
-            if not content.strip().startswith('# '):
-                content = f"# TODO\n\n{content.strip()}"
-
-            self.todo_file.write_text(content.strip() + '\n', encoding='utf-8')
-            return f"✅ Created/updated todo.md file"
-
-        except Exception as e:
-            return f"Error creating todo file: {str(e)}"
-
-    def update_todo(self, content: str) -> str:
-        """Update todo.md file by replacing its contents.
-
-        Args:
-            content: New content for the todo.md file
-
-        Returns:
-            Success message
-        """
-        return self.create_todo(content)
-
-
-#====================================================================================================
-# Command Tool
-#====================================================================================================
-
-
-class CommandTool(Toolkit):
-    """Command execution tool."""
-
-    def __init__(self, **kwargs):
-        super().__init__(
-            name="command_tool",
-            tools=[self.execute_command],
-<<<<<<< HEAD
-            requires_confirmation_tools=["execute_command"],
-=======
-            requires_confirmation_tools=['execute_command'],
->>>>>>> b60f4274
-            **kwargs
-        )
-
-    def execute_command(self, command: str, working_directory: str = None, explanation: str = None) -> str:
-        """Execute shell/bash commands with user confirmation.
-
-        Args:
-            command: The shell command to execute
-            working_directory: Directory to run in (optional)
-            explanation: What the command does (optional)
-
-        Returns:
-            Command execution result with stdout/stderr
-        """
-        logger.warning(f"🔧 SHELL_COMMAND TOOL CALLED with command: {command}")
-
-        try:
-            working_dir = working_directory or os.getcwd()
-
-            logger.warning(f"🔧 EXECUTING COMMAND: {command} in {working_dir}")
-            start_time = time.time()
-            result = subprocess.run(
-                command,
-                shell=True,
-                cwd=working_dir,
-                capture_output=True,
-                text=True,
-                timeout=300
-            )
-
-            logger.warning(f"🔧 COMMAND RESULT: returncode={result.returncode}, stdout_len={len(result.stdout) if result.stdout else 0}")
-
-            exec_time = time.time() - start_time
-
-            if result.returncode == 0:
-                output = f"✅ Command executed successfully ({exec_time:.2f}s)\n"
-                if result.stdout:
-                    stdout = result.stdout.strip()
-                    output += f"Output:\n{stdout[:2000]}" + ("...\n(truncated)" if len(stdout) > 2000 else "")
-                else:
-                    output += "No output"
-                return output
-            else:
-                output = f"� Command failed (exit code: {result.returncode})\n"
-                if result.stderr:
-                    stderr = result.stderr.strip()
-                    output += f"Error:\n{stderr[:1000]}" + ("...\n(truncated)" if len(stderr) > 1000 else "")
-                return output
-
-        except subprocess.TimeoutExpired:
-            return "� Command timed out after 5 minutes"
-        except Exception as e:
-            return f"� Command execution failed: {str(e)}"
-
-
-#====================================================================================================
-# Web Search Tool
-#====================================================================================================
-
-
-class WebSearchTool(Toolkit):
-    """Web search toolkit using DuckDuckGo."""
-
-    def __init__(self, **kwargs):
-        super().__init__(
-            name="web_search",
-            tools=[self.search],
-            requires_confirmation_tools=["search"],
-            **kwargs
-        )
-
-    def search(self, query: str, num_results: int = 5) -> str:
-        """Search web using DuckDuckGo.
-
-        Args:
-            query: Search terms
-            num_results: Number of results to return (default: 5)
-
-        Returns:
-            Search results with instant answers, related topics, and source links
-        """
-        try:
-            import urllib.parse
-
-            result = f"� Search results for: {query}\n\n"
-
-            try:
-                # Primary: DuckDuckGo instant answers
-                encoded_query = urllib.parse.quote(query)
-                url = f"https://api.duckduckgo.com/?q={encoded_query}&format=json&no_redirect=1&no_html=1"
-
-                with httpx.Client(timeout=10) as client:
-                    response = client.get(url)
-
-                if response.status_code == 200:
-                    data = response.json()
-
-                    # Add instant answer if available
-                    if data.get("AbstractText"):
-                        result += f"📖 Summary: {data['AbstractText']}\n"
-                        if data.get("AbstractURL"):
-                            result += f"   Source: {data['AbstractURL']}\n\n"
-
-                    # Add related topics
-                    if data.get("RelatedTopics"):
-                        result += "🔗 Related topics:\n"
-                        for i, topic in enumerate(data["RelatedTopics"][:num_results]):
-                            if isinstance(topic, dict) and topic.get("Text"):
-                                result += f"{i+1}. {topic['Text'][:200]}...\n"
-                                if topic.get("FirstURL"):
-                                    result += f"   Source: {topic['FirstURL']}\n"
-                        result += "\n"
-
-                    # Add definition if available
-                    if data.get("Definition"):
-                        result += f"📚 Definition: {data['Definition']}\n"
-                        if data.get("DefinitionURL"):
-                            result += f"   Source: {data['DefinitionURL']}\n\n"
-
-                    # Add answer if available
-                    if data.get("Answer"):
-                        result += f"💡 Answer: {data['Answer']}\n"
-                        if data.get("AnswerType"):
-                            result += f"   Type: {data['AnswerType']}\n\n"
-
-                    # Check if we got meaningful results
-                    if len(result) > 100:  # More than just the header
-                        return result
-                    else:
-                        # Fallback: provide helpful search suggestion
-                        return f"� Search: {query}\n\nNo instant results available. This query might work better with:\n• More specific terms\n• Different keywords\n• Academic or technical search engines\n\nNote: This tool provides instant answers and definitions. For general web results, consider using a browser."
-
-                else:
-                    return f"� Search: {query}\n\n� Search service unavailable (status {response.status_code})"
-
-            except Exception as e:
-                return f"� Search: {query}\n\n� Search error: {str(e)}\n\nNote: This tool provides instant answers and definitions from DuckDuckGo's API."
-
-        except Exception as e:
-            return f"Web search error: {str(e)}"
-
-
-#====================================================================================================
-# File Tool
-#====================================================================================================
-
-class FileTool(Toolkit):
-    """File operations tool with separate methods for each operation."""
-
-    def __init__(self, **kwargs):
-        super().__init__(
-            name="file_tool",
-            tools=[
-                self.list_directory,
-                self.read_file,
-                self.write_file,
-                self.create_file,
-                self.delete_file,
-                self.search_files,
-                self.replace_text,
-                self.copy_file,
-                self.move_file,
-            ],
-            **kwargs
-        )
-
-    def list_directory(self, path: str = ".", max_depth: int = 1, show_hidden: bool = False) -> str:
-        """List directory contents with emoji file types.
-
-        Args:
-            path: Directory path to list (default: current directory)
-            max_depth: Maximum recursion depth for subdirectories (default: 1)
-            show_hidden: Include hidden files (default: False)
-
-        Returns:
-            JSON string with directory listing including file types, sizes, and emojis
-        """
-        try:
-            path = safe_path(path)
-        except Exception as e:
-            return json.dumps({"error": f"Invalid path: {str(e)}"})
-
-        def list_dir_recursive(dir_path, current_depth=0):
-            """Recursively list directory contents"""
-            items = []
-            if current_depth >= max_depth:
-                return items
-
-            try:
-                for item in sorted(Path(dir_path).iterdir()):
-                    # Skip hidden files unless requested
-                    if not show_hidden and item.name.startswith('.') and item.name not in {'.env', '.gitignore'}:
-                        continue
-
-                    # Skip common ignored directories
-                    if item.name in {'.git', '__pycache__', '.vscode', 'node_modules'}:
-                        continue
-
-                    rel_path = os.path.relpath(item, path)
-                    if item.is_dir():
-                        items.append({
-                            "name": rel_path + "/",
-                            "type": "directory",
-                            "emoji": "�",
-                            "size": None
-                        })
-                        # Recursively list subdirectories if depth allows
-                        if current_depth + 1 < max_depth:
-                            subitems = list_dir_recursive(item, current_depth + 1)
-                            items.extend(subitems)
-                    else:
-                        size = item.stat().st_size
-                        if size < 1024:
-                            size_str = f"{size}B"
-                        elif size < 1024*1024:
-                            size_str = f"{size//1024}KB"
-                        else:
-                            size_str = f"{size//(1024*1024)}MB"
-
-                        items.append({
-                            "name": rel_path,
-                            "type": "file",
-                            "emoji": get_file_emoji(item.name),
-                            "size": size_str
-                        })
-            except (OSError, PermissionError) as e:
-                return [{"error": f"Cannot access {dir_path}: {str(e)}"}]
-
-            return items
-
-        if not os.path.exists(path):
-            return json.dumps({"error": f"Path does not exist: {path}"})
-
-        if not os.path.isdir(path):
-            return json.dumps({"error": f"Path is not a directory: {path}"})
-
-        results = list_dir_recursive(path)
-        return json.dumps({
-            "path": path,
-            "items": results,
-            "total_items": len(results)
-        })
-
-    def read_file(self, path: str, start_line: int = 1, end_line: Optional[int] = None) -> str:
-        """Read file contents.
-
-        Args:
-            path: File path to read
-            start_line: Starting line number (default: 1)
-            end_line: Ending line number, reads to end if not specified
-
-        Returns:
-            File contents as string
-        """
-        path = safe_path(path)
-        with open(path, "r", encoding='utf-8', errors="ignore") as f:
-            lines = f.readlines()
-        return "".join(lines[start_line-1:end_line]) if end_line else "".join(lines[start_line-1:])
-
-    def write_file(self, path: str, content: str) -> str:
-        """Write or overwrite a file with content.
-
-        Args:
-            path: File path to write
-            content: Content to write to the file
-
-        Returns:
-            Success message with file path and size
-        """
-        path = safe_path(path)
-
-        # Create parent directories if they don't exist
-        parent_dir = os.path.dirname(path)
-        if parent_dir and not os.path.exists(parent_dir):
-            os.makedirs(parent_dir, exist_ok=True)
-
-        # Write the file
-        try:
-            with open(path, "w", encoding="utf-8") as f:
-                f.write(content)
-        except Exception as e:
-            return json.dumps({"error": f"Failed to write file: {str(e)}"})
-
-        file_exists_msg = "Updated" if os.path.exists(path) else "Created"
-        return f"{file_exists_msg} file: {path} ({len(content)} bytes)"
-
-    def create_file(self, path: str, content: str = "") -> str:
-        """Create a new file (fails if file already exists).
-
-        Args:
-            path: File path to create
-            content: Initial content for the file (default: empty string)
-
-        Returns:
-            Success message or error if file exists
-        """
-        path = safe_path(path)
-
-        # Check if file already exists
-        if os.path.exists(path):
-            return json.dumps({"error": f"File already exists: {path}. Use write_file to overwrite."})
-
-        # Create parent directories if they don't exist
-        parent_dir = os.path.dirname(path)
-        if parent_dir and not os.path.exists(parent_dir):
-            os.makedirs(parent_dir, exist_ok=True)
-
-        # Create the file
-        try:
-            with open(path, "w", encoding="utf-8") as f:
-                f.write(content)
-        except Exception as e:
-            return json.dumps({"error": f"Failed to write file: {str(e)}"})
-
-        return f"Created file: {path} ({len(content)} bytes)"
-
-    def delete_file(self, path: str) -> str:
-        """Delete a file.
-
-        Args:
-            path: File path to delete
-
-        Returns:
-            Success message or error
-        """
-        path = safe_path(path)
-
-        if not os.path.exists(path):
-            return json.dumps({"error": f"File does not exist: {path}"})
-
-        if os.path.isdir(path):
-            return json.dumps({"error": f"Cannot delete directory: {path}. This operation only deletes files."})
-
-        try:
-            os.remove(path)
-            return f"Deleted file: {path}"
-        except Exception as e:
-            return json.dumps({"error": f"Failed to delete file: {str(e)}"})
-
-    def search_files(self, pattern: str = "**/*", content: Optional[str] = None, max_results: int = 50) -> str:
-        """Search for files by pattern and/or content.
-
-        Args:
-            pattern: Glob pattern for file matching (default: all files)
-            content: Text content to search for in files (optional)
-            max_results: Maximum number of results to return (default: 50)
-
-        Returns:
-            JSON string with search results including file paths, line numbers, and matches
-        """
-        import glob
-        results = []
-
-        # Build a glob rooted at the workspace to avoid expanding outside the project root
-        root = get_workspace_root()
-        search_pattern = os.path.join(root, pattern)
-        for file_path in glob.glob(search_pattern, recursive=True):
-            if os.path.isfile(file_path):
-                if content:
-                    try:
-                        with open(file_path, "r", errors="ignore") as f:
-                            for i, line in enumerate(f, start=1):
-                                if content in line:
-                                    results.append({"file": file_path, "line": i, "text": line.strip()})
-                                    if len(results) >= max_results:
-                                        return json.dumps(results)
-                    except Exception as e:
-                        results.append({"file": file_path, "error": str(e)})
-                else:
-                    results.append({"file": file_path, "size": os.path.getsize(file_path)})
-                    if len(results) >= max_results:
-                        return json.dumps(results)
-        return json.dumps(results)
-
-    def replace_text(self, path: str, search_text: str, replace_text: str,
-                     use_regex: bool = False, case_sensitive: bool = True) -> str:
-        """Replace text in a file.
-
-        Args:
-            path: File path to modify
-            search_text: Text to search for
-            replace_text: Text to replace with
-            use_regex: Use regular expression for search (default: False)
-            case_sensitive: Case-sensitive search (default: True)
-
-        Returns:
-            Success message with number of replacements
-        """
-        import re
-        path = safe_path(path)
-
-        with open(path, "r", encoding='utf-8', errors="ignore") as f:
-            content = f.read()
-
-        if use_regex:
-            flags = 0 if case_sensitive else re.IGNORECASE
-            new_content, count = re.subn(search_text, replace_text, content, flags=flags)
-        else:
-            if not case_sensitive:
-                pattern = re.compile(re.escape(search_text), re.IGNORECASE)
-                new_content, count = pattern.subn(replace_text, content)
-            else:
-                new_content = content.replace(search_text, replace_text)
-                count = content.count(search_text)
-
-<<<<<<< HEAD
-        with open(path, "w", encoding='utf-8') as f:
-            f.write(new_content)
-=======
-        # safeguard: only overwrite if something was actually replaced
-        if count > 0:
-            with open(path, "w", encoding="utf-8") as f:
-                f.write(new_content)
-            return f"Replaced {count} occurrence(s) in {path}"
-        else:
-            return f"No matches found — {path} left unchanged"
->>>>>>> b60f4274
-
-
-    def copy_file(self, source_path: str, destination_path: str) -> str:
-        """Copy a file to a new location.
-
-        Args:
-            source_path: Source file path
-            destination_path: Destination file path
-
-        Returns:
-            Success message with source and destination paths
-        """
-        import shutil
-        try:
-            src = safe_path(source_path)
-            dst = safe_path(destination_path)
-            shutil.copy2(src, dst)
-            return f"Copied {src} to {dst}"
-        except Exception as e:
-            return json.dumps({"error": f"Failed to copy file: {str(e)}"})
-
-    def move_file(self, source_path: str, destination_path: str) -> str:
-        """Move or rename a file.
-
-        Args:
-            source_path: Source file path
-            destination_path: Destination file path
-
-        Returns:
-            Success message with source and destination paths
-        """
-        import shutil
-        try:
-            src = safe_path(source_path)
-            dst = safe_path(destination_path)
-            shutil.move(src, dst)
-            return f"Moved {src} to {dst}"
-        except Exception as e:
-            return json.dumps({"error": f"Failed to move file: {str(e)}"})
-
-
-#====================================================================================================
-# Time Toolkit
-#====================================================================================================
-
-class TimeTool(Toolkit):
-    """Time operations toolkit."""
-
-    def __init__(self, **kwargs):
-        super().__init__(
-            name="time_toolkit",
-            tools=[
-                self.current_time,
-            ],
-            **kwargs
-        )
-
-    def current_time(self, format: str = "iso") -> str:
-        """Get current time in various formats.
-
-        Args:
-            format: Time format - iso, human, timestamp, date, time, or custom strftime
-
-        Returns:
-            Formatted current time
-        """
-        from datetime import datetime, timezone
-
-        now = datetime.now(timezone.utc)
-
-        if format == "iso":
-            return now.isoformat()
-        elif format == "human":
-            return now.strftime("%B %d, %Y %I:%M %p UTC")
-        elif format == "timestamp":
-            return str(int(now.timestamp()))
-        elif format == "date":
-            return now.strftime("%Y-%m-%d")
-        elif format == "time":
-            return now.strftime("%H:%M:%S")
-        else:
-            # Custom strftime format
-            try:
-                return now.strftime(format)
-            except:
-                return f"Invalid time format: {format}"
-
-
-#====================================================================================================
-# Python Toolkit
-#====================================================================================================
-
-class PythonTool(Toolkit):
-    """Python code execution toolkit."""
-
-    def __init__(self, **kwargs):
-        super().__init__(
-            name="python_toolkit",
-            tools=[
-                self.execute_code,
-            ],
-            **kwargs
-        )
-
-    def execute_code(self, code: str, timeout: int = 30) -> str:
-        """Execute Python code safely with timeout.
-
-        Args:
-            code: Python code to execute
-            timeout: Timeout in seconds (default: 30, max: 300)
-
-        Returns:
-            Execution result with stdout/stderr or error message
-        """
-        import sys
-        import io
-        import threading
-
-        # Capture output
-        old_stdout = sys.stdout
-        old_stderr = sys.stderr
-        stdout_capture = io.StringIO()
-        stderr_capture = io.StringIO()
-
-        # Use threading for timeout (cross-platform)
-        execution_complete = threading.Event()
-        execution_error = None
-        stdout_result = ""
-        stderr_result = ""
-
-        def execute_with_timeout():
-            nonlocal execution_error, stdout_result, stderr_result
-            try:
-                # Redirect output
-                sys.stdout = stdout_capture
-                sys.stderr = stderr_capture
-
-                # Execute code
-                exec(code)
-
-                # Get results
-                stdout_result = stdout_capture.getvalue()
-                stderr_result = stderr_capture.getvalue()
-
-            except Exception as e:
-                execution_error = e
-            finally:
-                execution_complete.set()
-
-        try:
-            # Start execution in thread
-            exec_thread = threading.Thread(target=execute_with_timeout)
-            exec_thread.daemon = True
-            exec_thread.start()
-
-            # Wait for completion or timeout
-            if execution_complete.wait(timeout):
-                if execution_error:
-                    raise execution_error
-
-                result = "✅ Python code executed successfully\n"
-                if stdout_result:
-                    result += f"Output:\n{stdout_result}"
-                if stderr_result:
-                    result += f"Errors:\n{stderr_result}"
-                if not stdout_result and not stderr_result:
-                    result += "No output"
-
-                return result
-            else:
-                return f"� Code execution timed out after {timeout} seconds"
-
-        except Exception as e:
-            return f"� Python execution error: {str(e)}"
-        finally:
-            # Restore output
-            sys.stdout = old_stdout
-            sys.stderr = old_stderr
-
-
-#====================================================================================================
-# Git Toolkit
-#====================================================================================================
-
-class GitTool(Toolkit):
-    """Git operations toolkit."""
-
-    def __init__(self, **kwargs):
-        super().__init__(
-            name="git_toolkit",
-            tools=[
-                self.status,
-                self.diff,
-                self.log,
-                self.branch,
-                self.commit,
-            ],
-            **kwargs
-        )
-
-    def status(self) -> str:
-        """Show git status.
-
-        Returns:
-            Git status output or clean working directory message
-        """
-        try:
-            result = subprocess.run(
-                ["git", "status", "--porcelain"],
-                capture_output=True,
-                text=True,
-                timeout=30
-            )
-        except Exception as e:
-            return f"� Git status failed: {str(e)}"
-        if result.returncode == 0:
-            if result.stdout:
-                return f"📋 Git Status:\n{result.stdout}"
-            else:
-                return "✅ Working directory clean"
-        else:
-            return f"� Git status failed: {result.stderr}"
-
-    def diff(self, files: Optional[List[str]] = None) -> str:
-        """Show git diff.
-
-        Args:
-            files: Specific files to diff (optional)
-
-        Returns:
-            Git diff output
-        """
-        cmd = ["git", "diff"]
-        if files:
-            cmd.extend(files)
-
-        try:
-            result = subprocess.run(cmd, capture_output=True, text=True, timeout=30)
-        except Exception as e:
-            return f"� Git diff failed: {str(e)}"
-
-        if result.returncode == 0:
-            if result.stdout:
-                output = result.stdout
-                return f"� Git Diff:\n{output[:2000]}" + ("...\n(truncated)" if len(output) > 2000 else "")
-            else:
-                return "No changes to show"
-        else:
-            return f"� Git diff failed: {result.stderr}"
-
-    def log(self, limit: int = 10) -> str:
-        """Show git log.
-
-        Args:
-            limit: Number of log entries to show (default: 10)
-
-        Returns:
-            Git log output
-        """
-        try:
-            result = subprocess.run(
-                ["git", "log", f"--max-count={limit}", "--oneline"],
-                capture_output=True,
-                text=True,
-                timeout=30
-            )
-        except Exception as e:
-            return f"� Git log failed: {str(e)}"
-
-        if result.returncode == 0:
-            return f"📜 Recent Commits:\n{result.stdout}"
-        else:
-            return f"� Git log failed: {result.stderr}"
-
-    def branch(self, branch_name: str = None) -> str:
-        """Show current branch or create new branch.
-
-        Args:
-            branch_name: Branch name to create (optional)
-
-        Returns:
-            Current branch name or branch creation result
-        """
-        try:
-            if branch_name:
-                result = subprocess.run(
-                    ["git", "checkout", "-b", branch_name],
-                    capture_output=True,
-                    text=True,
-                    timeout=30
-                )
-                if result.returncode == 0:
-                    return f"✅ Created and switched to branch: {branch_name}"
-                else:
-                    return f"� Branch creation failed: {result.stderr}"
-            else:
-                result = subprocess.run(
-                    ["git", "branch", "--show-current"],
-                    capture_output=True,
-                    text=True,
-                    timeout=30
-                )
-                if result.returncode == 0:
-                    return f"🌿 Current branch: {result.stdout.strip()}"
-                else:
-                    return f"� Branch check failed: {result.stderr}"
-        except Exception as e:
-            return f"� Branch operation failed: {str(e)}"
-
-    def commit(self, message: str, **kwargs) -> str:
-        """Commit changes.
-
-        Args:
-            message: Commit message
-            **kwargs: Additional arguments (ignored for compatibility)
-
-        Returns:
-            Commit result
-        """
-        try:
-            result = subprocess.run(
-                ["git", "commit", "-m", message],
-                capture_output=True,
-                text=True,
-                timeout=30
-            )
-        except Exception as e:
-            return f"� Commit failed: {str(e)}"
-
-        if result.returncode == 0:
-            return f"✅ Commit successful: {message}"
-        else:
-            return f"� Commit failed: {result.stderr}"
-
-
-#====================================================================================================
-# HTTP Toolkit
-#====================================================================================================
-
-class HttpTool(Toolkit):
-    """HTTP fetch toolkit."""
-
-    def __init__(self, **kwargs):
-        super().__init__(
-            name="http_toolkit",
-            tools=[
-                self.fetch,
-            ],
-            **kwargs
-        )
-
-    def fetch(self, url: str, method: str = "GET", timeout: int = 10) -> str:
-        """Fetch content from HTTP/HTTPS URLs.
-
-        Args:
-            url: URL to fetch
-            method: HTTP method - GET or HEAD (default: GET)
-            timeout: Request timeout in seconds (default: 10)
-
-        Returns:
-            HTTP response with status, headers, and content
-        """
-        # Validate URL
-        if not (url.startswith("http://") or url.startswith("https://")):
-            return "Error: URL must start with http:// or https://"
-
-        # Set safe headers
-        headers = {
-            "User-Agent": "da_code/1.0 (AI Assistant)",
-            "Accept": "text/html,application/json,text/plain,*/*"
-        }
-
-        try:
-            with httpx.Client(timeout=timeout, follow_redirects=True) as client:
-                if method.upper() == "GET":
-                    response = client.get(url, headers=headers)
-                elif method.upper() == "HEAD":
-                    response = client.head(url, headers=headers)
-                else:
-                    return f"Error: Unsupported HTTP method: {method} (only GET, HEAD allowed)"
-
-            result = f"� HTTP {method.upper()} {url}\n"
-            result += f"Status: {response.status_code} {response.reason_phrase}\n\n"
-
-            # Add key response headers
-            if response.headers:
-                result += "📋 Headers:\n"
-                key_headers = ["content-type", "content-length", "server", "last-modified"]
-                for header in key_headers:
-                    if header in response.headers:
-                        result += f"  {header}: {response.headers[header]}\n"
-                result += "\n"
-
-            # Add content (for GET only, not HEAD)
-            if method.upper() == "GET" and response.content:
-                content_type = response.headers.get("content-type", "").lower()
-
-                if "json" in content_type:
-                    try:
-                        # Pretty print JSON
-                        json_data = response.json()
-                        formatted_json = json.dumps(json_data, indent=2)
-                        result += f"📄 Content (JSON):\n{formatted_json[:1500]}"
-                        if len(formatted_json) > 1500:
-                            result += "...\n(truncated)"
-                    except:
-                        result += f"📄 Content:\n{response.text[:1500]}"
-                        if len(response.text) > 1500:
-                            result += "...\n(truncated)"
-                else:
-                    # Plain text or HTML
-                    result += f"📄 Content:\n{response.text[:1500]}"
-                    if len(response.text) > 1500:
-                        result += "...\n(truncated)"
-
-            return result
-
-        except httpx.TimeoutException:
-            return f"� HTTP request timed out after {timeout} seconds"
-        except httpx.RequestError as e:
-            return f"� HTTP request failed: {str(e)}"
-        except Exception as e:
-            return f"� HTTP fetch error: {str(e)}"
+import asyncio
+import json
+import time
+from typing import Dict, Any, List, Optional, Union, Literal
+import httpx
+from pathlib import Path
+from agno.tools import Toolkit
+from pydantic import BaseModel, Field, ConfigDict
+from .models import (
+    AgentConfig, CodeSession, CommandExecution, CommandStatus,
+    LLMCall, LLMCallStatus, ToolCall, ToolCallStatus, UserResponse, da_mongo
+)
+from .context import get_file_emoji
+import subprocess
+import os
+
+import logging
+logger = logging.getLogger(__name__)
+
+#====================================================================================================
+# Utilities
+#====================================================================================================
+
+
+def get_workspace_root() -> str:
+    """Get workspace root from environment variable or current directory."""
+    return os.getenv('DA_CODE_WORKSPACE_ROOT', os.getcwd())
+
+
+def within_workspace(path: str) -> bool:
+    """Ensure the given path is within the allowed workspace."""
+    workspace_root = os.path.abspath(get_workspace_root())
+    abs_path = os.path.abspath(path)
+    abs_workspace = os.path.abspath(workspace_root)
+    return abs_path.startswith(abs_workspace)
+
+
+def safe_path(path: str) -> str:
+    """Resolve and validate a path inside the workspace."""
+    workspace_root = os.path.abspath(get_workspace_root())
+
+    # Handle absolute paths on Windows and Unix
+    if os.path.isabs(path):
+        abs_path = os.path.abspath(path)
+    else:
+        # Relative paths are resolved from workspace root
+        abs_path = os.path.abspath(os.path.join(workspace_root, path))
+
+    if not within_workspace(abs_path):
+        raise ValueError(f"Path {abs_path} is outside workspace {workspace_root}")
+    return abs_path
+
+
+def get_file_emoji(filename: str) -> str:
+    """Get emoji for file type"""
+    name_lower = filename.lower()
+    if name_lower.endswith(('.py', '.pyw')):
+        return "🐍"
+    elif name_lower.endswith(('.js', '.jsx', '.ts', '.tsx')):
+        return "🟨"
+    elif name_lower.endswith(('.md', '.markdown')):
+        return "📖"
+    elif name_lower.endswith(('.json', '.yaml', '.yml', '.toml')):
+        return "⚙️"
+    elif name_lower.endswith(('.env', '.gitignore', '.dockerignore')):
+        return "🔧"
+    elif name_lower.endswith(('.txt', '.log')):
+        return "📝"
+    elif name_lower.endswith(('.sh', '.bash', '.zsh')):
+        return "🔸"
+    elif name_lower.endswith(('.html', '.htm', '.css')):
+        return "🌐"
+    elif name_lower.endswith(('.sql', '.db', '.sqlite')):
+        return "🗄️"
+    elif name_lower.endswith(('.jpg', '.jpeg', '.png', '.gif', '.svg')):
+        return "🖼️"
+    else:
+        return "📄"
+
+
+#====================================================================================================
+# TODO Tool
+#====================================================================================================
+
+
+class TodoTool(Toolkit):
+    """Todo.md file management tool."""
+
+    def __init__(self, working_directory: str = None, **kwargs):
+        """Initialize todo tool."""
+        self.working_dir = working_directory or os.getcwd()
+        self.todo_file = Path(self.working_dir) / "todo.md"
+
+        super().__init__(
+            name="todo_tool",
+            tools=[
+                self.read_todo,
+                self.check_exists,
+                self.create_todo,
+                self.update_todo,
+            ],
+            **kwargs
+        )
+
+    def read_todo(self) -> str:
+        """Read current contents of todo.md file.
+
+        Returns:
+            Contents of todo.md file or status message
+        """
+        try:
+            if not self.todo_file.exists():
+                return "No todo.md file exists in the current directory."
+
+            content = self.todo_file.read_text(encoding='utf-8')
+            if not content.strip():
+                return "todo.md file exists but is empty."
+
+            return content.strip()
+
+        except Exception as e:
+            return f"Error reading todo file: {str(e)}"
+
+    def check_exists(self) -> str:
+        """Check if todo.md file exists.
+
+        Returns:
+            Status message indicating if file exists and its size
+        """
+        try:
+            exists = self.todo_file.exists()
+            if exists:
+                size = self.todo_file.stat().st_size
+                return f"✅ todo.md exists ({size} bytes)"
+            else:
+                return "� todo.md does not exist"
+
+        except Exception as e:
+            return f"Error checking file existence: {str(e)}"
+
+    def create_todo(self, content: str) -> str:
+        """Create or completely replace todo.md file with provided content.
+
+        Args:
+            content: Content to write to todo.md file
+
+        Returns:
+            Success message
+        """
+        try:
+            # Ensure content follows proper markdown format
+            if not content.strip().startswith('# '):
+                content = f"# TODO\n\n{content.strip()}"
+
+            self.todo_file.write_text(content.strip() + '\n', encoding='utf-8')
+            return f"✅ Created/updated todo.md file"
+
+        except Exception as e:
+            return f"Error creating todo file: {str(e)}"
+
+    def update_todo(self, content: str) -> str:
+        """Update todo.md file by replacing its contents.
+
+        Args:
+            content: New content for the todo.md file
+
+        Returns:
+            Success message
+        """
+        return self.create_todo(content)
+
+
+#====================================================================================================
+# Command Tool
+#====================================================================================================
+
+
+class CommandTool(Toolkit):
+    """Command execution tool."""
+
+    def __init__(self, **kwargs):
+        super().__init__(
+            name="command_tool",
+            tools=[self.execute_command],
+            requires_confirmation_tools=['execute_command'],
+            **kwargs
+        )
+
+    def execute_command(self, command: str, working_directory: str = None, explanation: str = None) -> str:
+        """Execute shell/bash commands with user confirmation.
+
+        Args:
+            command: The shell command to execute
+            working_directory: Directory to run in (optional)
+            explanation: What the command does (optional)
+
+        Returns:
+            Command execution result with stdout/stderr
+        """
+        logger.warning(f"🔧 SHELL_COMMAND TOOL CALLED with command: {command}")
+
+        try:
+            working_dir = working_directory or os.getcwd()
+
+            logger.warning(f"🔧 EXECUTING COMMAND: {command} in {working_dir}")
+            start_time = time.time()
+            result = subprocess.run(
+                command,
+                shell=True,
+                cwd=working_dir,
+                capture_output=True,
+                text=True,
+                timeout=300
+            )
+
+            logger.warning(f"🔧 COMMAND RESULT: returncode={result.returncode}, stdout_len={len(result.stdout) if result.stdout else 0}")
+
+            exec_time = time.time() - start_time
+
+            if result.returncode == 0:
+                output = f"✅ Command executed successfully ({exec_time:.2f}s)\n"
+                if result.stdout:
+                    stdout = result.stdout.strip()
+                    output += f"Output:\n{stdout[:2000]}" + ("...\n(truncated)" if len(stdout) > 2000 else "")
+                else:
+                    output += "No output"
+                return output
+            else:
+                output = f"� Command failed (exit code: {result.returncode})\n"
+                if result.stderr:
+                    stderr = result.stderr.strip()
+                    output += f"Error:\n{stderr[:1000]}" + ("...\n(truncated)" if len(stderr) > 1000 else "")
+                return output
+
+        except subprocess.TimeoutExpired:
+            return "� Command timed out after 5 minutes"
+        except Exception as e:
+            return f"� Command execution failed: {str(e)}"
+
+
+#====================================================================================================
+# Web Search Tool
+#====================================================================================================
+
+
+class WebSearchTool(Toolkit):
+    """Web search toolkit using DuckDuckGo."""
+
+    def __init__(self, **kwargs):
+        super().__init__(
+            name="web_search",
+            tools=[self.search],
+            requires_confirmation_tools=["search"],
+            **kwargs
+        )
+
+    def search(self, query: str, num_results: int = 5) -> str:
+        """Search web using DuckDuckGo.
+
+        Args:
+            query: Search terms
+            num_results: Number of results to return (default: 5)
+
+        Returns:
+            Search results with instant answers, related topics, and source links
+        """
+        try:
+            import urllib.parse
+
+            result = f"� Search results for: {query}\n\n"
+
+            try:
+                # Primary: DuckDuckGo instant answers
+                encoded_query = urllib.parse.quote(query)
+                url = f"https://api.duckduckgo.com/?q={encoded_query}&format=json&no_redirect=1&no_html=1"
+
+                with httpx.Client(timeout=10) as client:
+                    response = client.get(url)
+
+                if response.status_code == 200:
+                    data = response.json()
+
+                    # Add instant answer if available
+                    if data.get("AbstractText"):
+                        result += f"📖 Summary: {data['AbstractText']}\n"
+                        if data.get("AbstractURL"):
+                            result += f"   Source: {data['AbstractURL']}\n\n"
+
+                    # Add related topics
+                    if data.get("RelatedTopics"):
+                        result += "🔗 Related topics:\n"
+                        for i, topic in enumerate(data["RelatedTopics"][:num_results]):
+                            if isinstance(topic, dict) and topic.get("Text"):
+                                result += f"{i+1}. {topic['Text'][:200]}...\n"
+                                if topic.get("FirstURL"):
+                                    result += f"   Source: {topic['FirstURL']}\n"
+                        result += "\n"
+
+                    # Add definition if available
+                    if data.get("Definition"):
+                        result += f"📚 Definition: {data['Definition']}\n"
+                        if data.get("DefinitionURL"):
+                            result += f"   Source: {data['DefinitionURL']}\n\n"
+
+                    # Add answer if available
+                    if data.get("Answer"):
+                        result += f"💡 Answer: {data['Answer']}\n"
+                        if data.get("AnswerType"):
+                            result += f"   Type: {data['AnswerType']}\n\n"
+
+                    # Check if we got meaningful results
+                    if len(result) > 100:  # More than just the header
+                        return result
+                    else:
+                        # Fallback: provide helpful search suggestion
+                        return f"� Search: {query}\n\nNo instant results available. This query might work better with:\n• More specific terms\n• Different keywords\n• Academic or technical search engines\n\nNote: This tool provides instant answers and definitions. For general web results, consider using a browser."
+
+                else:
+                    return f"� Search: {query}\n\n� Search service unavailable (status {response.status_code})"
+
+            except Exception as e:
+                return f"� Search: {query}\n\n� Search error: {str(e)}\n\nNote: This tool provides instant answers and definitions from DuckDuckGo's API."
+
+        except Exception as e:
+            return f"Web search error: {str(e)}"
+
+
+#====================================================================================================
+# File Tool
+#====================================================================================================
+
+class FileTool(Toolkit):
+    """File operations tool with separate methods for each operation."""
+
+    def __init__(self, **kwargs):
+        super().__init__(
+            name="file_tool",
+            tools=[
+                self.list_directory,
+                self.read_file,
+                self.write_file,
+                self.create_file,
+                self.delete_file,
+                self.search_files,
+                self.replace_text,
+                self.copy_file,
+                self.move_file,
+            ],
+            **kwargs
+        )
+
+    def list_directory(self, path: str = ".", max_depth: int = 1, show_hidden: bool = False) -> str:
+        """List directory contents with emoji file types.
+
+        Args:
+            path: Directory path to list (default: current directory)
+            max_depth: Maximum recursion depth for subdirectories (default: 1)
+            show_hidden: Include hidden files (default: False)
+
+        Returns:
+            JSON string with directory listing including file types, sizes, and emojis
+        """
+        try:
+            path = safe_path(path)
+        except Exception as e:
+            return json.dumps({"error": f"Invalid path: {str(e)}"})
+
+        def list_dir_recursive(dir_path, current_depth=0):
+            """Recursively list directory contents"""
+            items = []
+            if current_depth >= max_depth:
+                return items
+
+            try:
+                for item in sorted(Path(dir_path).iterdir()):
+                    # Skip hidden files unless requested
+                    if not show_hidden and item.name.startswith('.') and item.name not in {'.env', '.gitignore'}:
+                        continue
+
+                    # Skip common ignored directories
+                    if item.name in {'.git', '__pycache__', '.vscode', 'node_modules'}:
+                        continue
+
+                    rel_path = os.path.relpath(item, path)
+                    if item.is_dir():
+                        items.append({
+                            "name": rel_path + "/",
+                            "type": "directory",
+                            "emoji": "�",
+                            "size": None
+                        })
+                        # Recursively list subdirectories if depth allows
+                        if current_depth + 1 < max_depth:
+                            subitems = list_dir_recursive(item, current_depth + 1)
+                            items.extend(subitems)
+                    else:
+                        size = item.stat().st_size
+                        if size < 1024:
+                            size_str = f"{size}B"
+                        elif size < 1024*1024:
+                            size_str = f"{size//1024}KB"
+                        else:
+                            size_str = f"{size//(1024*1024)}MB"
+
+                        items.append({
+                            "name": rel_path,
+                            "type": "file",
+                            "emoji": get_file_emoji(item.name),
+                            "size": size_str
+                        })
+            except (OSError, PermissionError) as e:
+                return [{"error": f"Cannot access {dir_path}: {str(e)}"}]
+
+            return items
+
+        if not os.path.exists(path):
+            return json.dumps({"error": f"Path does not exist: {path}"})
+
+        if not os.path.isdir(path):
+            return json.dumps({"error": f"Path is not a directory: {path}"})
+
+        results = list_dir_recursive(path)
+        return json.dumps({
+            "path": path,
+            "items": results,
+            "total_items": len(results)
+        })
+
+    def read_file(self, path: str, start_line: int = 1, end_line: Optional[int] = None) -> str:
+        """Read file contents.
+
+        Args:
+            path: File path to read
+            start_line: Starting line number (default: 1)
+            end_line: Ending line number, reads to end if not specified
+
+        Returns:
+            File contents as string
+        """
+        path = safe_path(path)
+        with open(path, "r", encoding='utf-8', errors="ignore") as f:
+            lines = f.readlines()
+        return "".join(lines[start_line-1:end_line]) if end_line else "".join(lines[start_line-1:])
+
+    def write_file(self, path: str, content: str) -> str:
+        """Write or overwrite a file with content.
+
+        Args:
+            path: File path to write
+            content: Content to write to the file
+
+        Returns:
+            Success message with file path and size
+        """
+        path = safe_path(path)
+
+        # Create parent directories if they don't exist
+        parent_dir = os.path.dirname(path)
+        if parent_dir and not os.path.exists(parent_dir):
+            os.makedirs(parent_dir, exist_ok=True)
+
+        # Write the file
+        try:
+            with open(path, "w", encoding="utf-8") as f:
+                f.write(content)
+        except Exception as e:
+            return json.dumps({"error": f"Failed to write file: {str(e)}"})
+
+        file_exists_msg = "Updated" if os.path.exists(path) else "Created"
+        return f"{file_exists_msg} file: {path} ({len(content)} bytes)"
+
+    def create_file(self, path: str, content: str = "") -> str:
+        """Create a new file (fails if file already exists).
+
+        Args:
+            path: File path to create
+            content: Initial content for the file (default: empty string)
+
+        Returns:
+            Success message or error if file exists
+        """
+        path = safe_path(path)
+
+        # Check if file already exists
+        if os.path.exists(path):
+            return json.dumps({"error": f"File already exists: {path}. Use write_file to overwrite."})
+
+        # Create parent directories if they don't exist
+        parent_dir = os.path.dirname(path)
+        if parent_dir and not os.path.exists(parent_dir):
+            os.makedirs(parent_dir, exist_ok=True)
+
+        # Create the file
+        try:
+            with open(path, "w", encoding="utf-8") as f:
+                f.write(content)
+        except Exception as e:
+            return json.dumps({"error": f"Failed to write file: {str(e)}"})
+
+        return f"Created file: {path} ({len(content)} bytes)"
+
+    def delete_file(self, path: str) -> str:
+        """Delete a file.
+
+        Args:
+            path: File path to delete
+
+        Returns:
+            Success message or error
+        """
+        path = safe_path(path)
+
+        if not os.path.exists(path):
+            return json.dumps({"error": f"File does not exist: {path}"})
+
+        if os.path.isdir(path):
+            return json.dumps({"error": f"Cannot delete directory: {path}. This operation only deletes files."})
+
+        try:
+            os.remove(path)
+            return f"Deleted file: {path}"
+        except Exception as e:
+            return json.dumps({"error": f"Failed to delete file: {str(e)}"})
+
+    def search_files(self, pattern: str = "**/*", content: Optional[str] = None, max_results: int = 50) -> str:
+        """Search for files by pattern and/or content.
+
+        Args:
+            pattern: Glob pattern for file matching (default: all files)
+            content: Text content to search for in files (optional)
+            max_results: Maximum number of results to return (default: 50)
+
+        Returns:
+            JSON string with search results including file paths, line numbers, and matches
+        """
+        import glob
+        results = []
+
+        # Build a glob rooted at the workspace to avoid expanding outside the project root
+        root = get_workspace_root()
+        search_pattern = os.path.join(root, pattern)
+        for file_path in glob.glob(search_pattern, recursive=True):
+            if os.path.isfile(file_path):
+                if content:
+                    try:
+                        with open(file_path, "r", errors="ignore") as f:
+                            for i, line in enumerate(f, start=1):
+                                if content in line:
+                                    results.append({"file": file_path, "line": i, "text": line.strip()})
+                                    if len(results) >= max_results:
+                                        return json.dumps(results)
+                    except Exception as e:
+                        results.append({"file": file_path, "error": str(e)})
+                else:
+                    results.append({"file": file_path, "size": os.path.getsize(file_path)})
+                    if len(results) >= max_results:
+                        return json.dumps(results)
+        return json.dumps(results)
+
+    def replace_text(self, path: str, search_text: str, replace_text: str,
+                     use_regex: bool = False, case_sensitive: bool = True) -> str:
+        """Replace text in a file.
+
+        Args:
+            path: File path to modify
+            search_text: Text to search for
+            replace_text: Text to replace with
+            use_regex: Use regular expression for search (default: False)
+            case_sensitive: Case-sensitive search (default: True)
+
+        Returns:
+            Success message with number of replacements
+        """
+        import re
+        path = safe_path(path)
+
+        with open(path, "r", encoding='utf-8', errors="ignore") as f:
+            content = f.read()
+
+        if use_regex:
+            flags = 0 if case_sensitive else re.IGNORECASE
+            new_content, count = re.subn(search_text, replace_text, content, flags=flags)
+        else:
+            if not case_sensitive:
+                pattern = re.compile(re.escape(search_text), re.IGNORECASE)
+                new_content, count = pattern.subn(replace_text, content)
+            else:
+                new_content = content.replace(search_text, replace_text)
+                count = content.count(search_text)
+
+        # safeguard: only overwrite if something was actually replaced
+        if count > 0:
+            with open(path, "w", encoding="utf-8") as f:
+                f.write(new_content)
+            return f"Replaced {count} occurrence(s) in {path}"
+        else:
+            return f"No matches found — {path} left unchanged"
+
+
+    def copy_file(self, source_path: str, destination_path: str) -> str:
+        """Copy a file to a new location.
+
+        Args:
+            source_path: Source file path
+            destination_path: Destination file path
+
+        Returns:
+            Success message with source and destination paths
+        """
+        import shutil
+        try:
+            src = safe_path(source_path)
+            dst = safe_path(destination_path)
+            shutil.copy2(src, dst)
+            return f"Copied {src} to {dst}"
+        except Exception as e:
+            return json.dumps({"error": f"Failed to copy file: {str(e)}"})
+
+    def move_file(self, source_path: str, destination_path: str) -> str:
+        """Move or rename a file.
+
+        Args:
+            source_path: Source file path
+            destination_path: Destination file path
+
+        Returns:
+            Success message with source and destination paths
+        """
+        import shutil
+        try:
+            src = safe_path(source_path)
+            dst = safe_path(destination_path)
+            shutil.move(src, dst)
+            return f"Moved {src} to {dst}"
+        except Exception as e:
+            return json.dumps({"error": f"Failed to move file: {str(e)}"})
+
+
+#====================================================================================================
+# Time Toolkit
+#====================================================================================================
+
+class TimeTool(Toolkit):
+    """Time operations toolkit."""
+
+    def __init__(self, **kwargs):
+        super().__init__(
+            name="time_toolkit",
+            tools=[
+                self.current_time,
+            ],
+            **kwargs
+        )
+
+    def current_time(self, format: str = "iso") -> str:
+        """Get current time in various formats.
+
+        Args:
+            format: Time format - iso, human, timestamp, date, time, or custom strftime
+
+        Returns:
+            Formatted current time
+        """
+        from datetime import datetime, timezone
+
+        now = datetime.now(timezone.utc)
+
+        if format == "iso":
+            return now.isoformat()
+        elif format == "human":
+            return now.strftime("%B %d, %Y %I:%M %p UTC")
+        elif format == "timestamp":
+            return str(int(now.timestamp()))
+        elif format == "date":
+            return now.strftime("%Y-%m-%d")
+        elif format == "time":
+            return now.strftime("%H:%M:%S")
+        else:
+            # Custom strftime format
+            try:
+                return now.strftime(format)
+            except:
+                return f"Invalid time format: {format}"
+
+
+#====================================================================================================
+# Python Toolkit
+#====================================================================================================
+
+class PythonTool(Toolkit):
+    """Python code execution toolkit."""
+
+    def __init__(self, **kwargs):
+        super().__init__(
+            name="python_toolkit",
+            tools=[
+                self.execute_code,
+            ],
+            **kwargs
+        )
+
+    def execute_code(self, code: str, timeout: int = 30) -> str:
+        """Execute Python code safely with timeout.
+
+        Args:
+            code: Python code to execute
+            timeout: Timeout in seconds (default: 30, max: 300)
+
+        Returns:
+            Execution result with stdout/stderr or error message
+        """
+        import sys
+        import io
+        import threading
+
+        # Capture output
+        old_stdout = sys.stdout
+        old_stderr = sys.stderr
+        stdout_capture = io.StringIO()
+        stderr_capture = io.StringIO()
+
+        # Use threading for timeout (cross-platform)
+        execution_complete = threading.Event()
+        execution_error = None
+        stdout_result = ""
+        stderr_result = ""
+
+        def execute_with_timeout():
+            nonlocal execution_error, stdout_result, stderr_result
+            try:
+                # Redirect output
+                sys.stdout = stdout_capture
+                sys.stderr = stderr_capture
+
+                # Execute code
+                exec(code)
+
+                # Get results
+                stdout_result = stdout_capture.getvalue()
+                stderr_result = stderr_capture.getvalue()
+
+            except Exception as e:
+                execution_error = e
+            finally:
+                execution_complete.set()
+
+        try:
+            # Start execution in thread
+            exec_thread = threading.Thread(target=execute_with_timeout)
+            exec_thread.daemon = True
+            exec_thread.start()
+
+            # Wait for completion or timeout
+            if execution_complete.wait(timeout):
+                if execution_error:
+                    raise execution_error
+
+                result = "✅ Python code executed successfully\n"
+                if stdout_result:
+                    result += f"Output:\n{stdout_result}"
+                if stderr_result:
+                    result += f"Errors:\n{stderr_result}"
+                if not stdout_result and not stderr_result:
+                    result += "No output"
+
+                return result
+            else:
+                return f"� Code execution timed out after {timeout} seconds"
+
+        except Exception as e:
+            return f"� Python execution error: {str(e)}"
+        finally:
+            # Restore output
+            sys.stdout = old_stdout
+            sys.stderr = old_stderr
+
+
+#====================================================================================================
+# Git Toolkit
+#====================================================================================================
+
+class GitTool(Toolkit):
+    """Git operations toolkit."""
+
+    def __init__(self, **kwargs):
+        super().__init__(
+            name="git_toolkit",
+            tools=[
+                self.status,
+                self.diff,
+                self.log,
+                self.branch,
+                self.commit,
+            ],
+            **kwargs
+        )
+
+    def status(self) -> str:
+        """Show git status.
+
+        Returns:
+            Git status output or clean working directory message
+        """
+        try:
+            result = subprocess.run(
+                ["git", "status", "--porcelain"],
+                capture_output=True,
+                text=True,
+                timeout=30
+            )
+        except Exception as e:
+            return f"� Git status failed: {str(e)}"
+        if result.returncode == 0:
+            if result.stdout:
+                return f"📋 Git Status:\n{result.stdout}"
+            else:
+                return "✅ Working directory clean"
+        else:
+            return f"� Git status failed: {result.stderr}"
+
+    def diff(self, files: Optional[List[str]] = None) -> str:
+        """Show git diff.
+
+        Args:
+            files: Specific files to diff (optional)
+
+        Returns:
+            Git diff output
+        """
+        cmd = ["git", "diff"]
+        if files:
+            cmd.extend(files)
+
+        try:
+            result = subprocess.run(cmd, capture_output=True, text=True, timeout=30)
+        except Exception as e:
+            return f"� Git diff failed: {str(e)}"
+
+        if result.returncode == 0:
+            if result.stdout:
+                output = result.stdout
+                return f"� Git Diff:\n{output[:2000]}" + ("...\n(truncated)" if len(output) > 2000 else "")
+            else:
+                return "No changes to show"
+        else:
+            return f"� Git diff failed: {result.stderr}"
+
+    def log(self, limit: int = 10) -> str:
+        """Show git log.
+
+        Args:
+            limit: Number of log entries to show (default: 10)
+
+        Returns:
+            Git log output
+        """
+        try:
+            result = subprocess.run(
+                ["git", "log", f"--max-count={limit}", "--oneline"],
+                capture_output=True,
+                text=True,
+                timeout=30
+            )
+        except Exception as e:
+            return f"� Git log failed: {str(e)}"
+
+        if result.returncode == 0:
+            return f"📜 Recent Commits:\n{result.stdout}"
+        else:
+            return f"� Git log failed: {result.stderr}"
+
+    def branch(self, branch_name: str = None) -> str:
+        """Show current branch or create new branch.
+
+        Args:
+            branch_name: Branch name to create (optional)
+
+        Returns:
+            Current branch name or branch creation result
+        """
+        try:
+            if branch_name:
+                result = subprocess.run(
+                    ["git", "checkout", "-b", branch_name],
+                    capture_output=True,
+                    text=True,
+                    timeout=30
+                )
+                if result.returncode == 0:
+                    return f"✅ Created and switched to branch: {branch_name}"
+                else:
+                    return f"� Branch creation failed: {result.stderr}"
+            else:
+                result = subprocess.run(
+                    ["git", "branch", "--show-current"],
+                    capture_output=True,
+                    text=True,
+                    timeout=30
+                )
+                if result.returncode == 0:
+                    return f"🌿 Current branch: {result.stdout.strip()}"
+                else:
+                    return f"� Branch check failed: {result.stderr}"
+        except Exception as e:
+            return f"� Branch operation failed: {str(e)}"
+
+    def commit(self, message: str, **kwargs) -> str:
+        """Commit changes.
+
+        Args:
+            message: Commit message
+            **kwargs: Additional arguments (ignored for compatibility)
+
+        Returns:
+            Commit result
+        """
+        try:
+            result = subprocess.run(
+                ["git", "commit", "-m", message],
+                capture_output=True,
+                text=True,
+                timeout=30
+            )
+        except Exception as e:
+            return f"� Commit failed: {str(e)}"
+
+        if result.returncode == 0:
+            return f"✅ Commit successful: {message}"
+        else:
+            return f"� Commit failed: {result.stderr}"
+
+
+#====================================================================================================
+# HTTP Toolkit
+#====================================================================================================
+
+class HttpTool(Toolkit):
+    """HTTP fetch toolkit."""
+
+    def __init__(self, **kwargs):
+        super().__init__(
+            name="http_toolkit",
+            tools=[
+                self.fetch,
+            ],
+            **kwargs
+        )
+
+    def fetch(self, url: str, method: str = "GET", timeout: int = 10) -> str:
+        """Fetch content from HTTP/HTTPS URLs.
+
+        Args:
+            url: URL to fetch
+            method: HTTP method - GET or HEAD (default: GET)
+            timeout: Request timeout in seconds (default: 10)
+
+        Returns:
+            HTTP response with status, headers, and content
+        """
+        # Validate URL
+        if not (url.startswith("http://") or url.startswith("https://")):
+            return "Error: URL must start with http:// or https://"
+
+        # Set safe headers
+        headers = {
+            "User-Agent": "da_code/1.0 (AI Assistant)",
+            "Accept": "text/html,application/json,text/plain,*/*"
+        }
+
+        try:
+            with httpx.Client(timeout=timeout, follow_redirects=True) as client:
+                if method.upper() == "GET":
+                    response = client.get(url, headers=headers)
+                elif method.upper() == "HEAD":
+                    response = client.head(url, headers=headers)
+                else:
+                    return f"Error: Unsupported HTTP method: {method} (only GET, HEAD allowed)"
+
+            result = f"� HTTP {method.upper()} {url}\n"
+            result += f"Status: {response.status_code} {response.reason_phrase}\n\n"
+
+            # Add key response headers
+            if response.headers:
+                result += "📋 Headers:\n"
+                key_headers = ["content-type", "content-length", "server", "last-modified"]
+                for header in key_headers:
+                    if header in response.headers:
+                        result += f"  {header}: {response.headers[header]}\n"
+                result += "\n"
+
+            # Add content (for GET only, not HEAD)
+            if method.upper() == "GET" and response.content:
+                content_type = response.headers.get("content-type", "").lower()
+
+                if "json" in content_type:
+                    try:
+                        # Pretty print JSON
+                        json_data = response.json()
+                        formatted_json = json.dumps(json_data, indent=2)
+                        result += f"📄 Content (JSON):\n{formatted_json[:1500]}"
+                        if len(formatted_json) > 1500:
+                            result += "...\n(truncated)"
+                    except:
+                        result += f"📄 Content:\n{response.text[:1500]}"
+                        if len(response.text) > 1500:
+                            result += "...\n(truncated)"
+                else:
+                    # Plain text or HTML
+                    result += f"📄 Content:\n{response.text[:1500]}"
+                    if len(response.text) > 1500:
+                        result += "...\n(truncated)"
+
+            return result
+
+        except httpx.TimeoutException:
+            return f"� HTTP request timed out after {timeout} seconds"
+        except httpx.RequestError as e:
+            return f"� HTTP request failed: {str(e)}"
+        except Exception as e:
+            return f"� HTTP fetch error: {str(e)}"